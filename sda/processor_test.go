--- conflicted
+++ resolved
@@ -79,13 +79,8 @@
 }
 
 func TestProcessor_AddMessage(t *testing.T) {
-<<<<<<< HEAD
-	defer log.AfterTest(t)
 	h1 := newHostMock(network.Suite, "127.0.0.1")
 	p := NewServiceProcessor(&Context{host: h1})
-=======
-	p := NewServiceProcessor(nil)
->>>>>>> 8af5bce4
 	log.ErrFatal(p.RegisterMessage(procMsg))
 	if len(p.functions) != 1 {
 		t.Fatal("Should have registered one function")
@@ -112,13 +107,8 @@
 }
 
 func TestProcessor_GetReply(t *testing.T) {
-<<<<<<< HEAD
-	defer log.AfterTest(t)
 	h1 := newHostMock(network.Suite, "127.0.0.1")
 	p := NewServiceProcessor(&Context{host: h1})
-=======
-	p := NewServiceProcessor(nil)
->>>>>>> 8af5bce4
 	log.ErrFatal(p.RegisterMessage(procMsg))
 
 	pair := config.NewKeyPair(network.Suite)
