--- conflicted
+++ resolved
@@ -17,7 +17,7 @@
 		return &DummyService{}
 	})
 
-	names := ServiceFactory.RegisteredServicesName()
+	names := ServiceFactory.RegisteredServiceNames()
 	var found bool
 	for _, n := range names {
 		if n == name {
@@ -27,8 +27,8 @@
 	if !found {
 		t.Fatal("Name not found !?")
 	}
-	DeleteNewService(name)
-	names = ServiceFactory.RegisteredServicesName()
+	UnregisterService(name)
+	names = ServiceFactory.RegisteredServiceNames()
 	for _, n := range names {
 		if n == name {
 			t.Fatal("Dummy should not be found!")
@@ -139,52 +139,15 @@
 		ds.link <- true
 		return ds
 	})
-	defer DeleteNewService("DummyService")
-	hostCh := make(chan *Host)
+	defer UnregisterService("DummyService")
 	go func() {
-		h := NewLocalHost(2000)
-		hostCh <- h
+		local := NewLocalTest()
+		local.GenHosts(1)
+		defer local.CloseAll()
 	}()
 
 	waitOrFatal(ds.link, t)
-<<<<<<< HEAD
-	host := <-hostCh
-	host.Close()
-
-}
-
-func TestServiceChannels(t *testing.T) {
-	sc1 := &ServiceChannels{}
-	sc2 := &ServiceChannels{}
-	var count int
-	RegisterNewService("ChannelsService", func(c *Context, path string) Service {
-		var sc *ServiceChannels
-		if count == 0 {
-			sc = sc1
-		} else {
-			sc = sc2
-		}
-		count++
-		sc.ctx = c
-		sc.path = path
-		return sc
-	})
-
-	defer DeleteNewService("ChannelsService")
-	local := NewLocalTest()
-	defer local.CloseAll()
-	_, _, tree := local.GenTree(2, true)
-	sc1.tree = *tree
-	sc1.ProcessClientRequest(nil, nil)
-
-	msg := <-Incoming
-	if msg.I != 12 {
-		t.Fatal("Child should receive 12")
-	}
-
-=======
 	log.ErrFatal(UnregisterService("DummyService"))
->>>>>>> 31ac2771
 }
 
 func TestServiceProcessRequest(t *testing.T) {
@@ -195,29 +158,23 @@
 		ds.c = c
 		ds.path = path
 		return ds
-<<<<<<< HEAD
-	})
-
-	defer DeleteNewService("DummyService")
-	host := NewLocalHost(2000)
-=======
 	}))
-	host := NewLocalHost()
-	host.Listen()
-	host.StartProcessMessages()
->>>>>>> 31ac2771
+
+	defer UnregisterService("DummyService")
+	local := NewLocalTest()
+	hs := local.GenHosts(2)
+	host := hs[0]
 	log.Lvl1("Host created and listening")
-	defer host.Close()
+	defer local.CloseAll()
 	// Send a request to the service
 	re := &ClientRequest{
 		Service: ServiceFactory.ServiceID("DummyService"),
 		Data:    []byte("a"),
 	}
 	// fake a client
-	h2 := NewLocalHost(2010)
-	defer h2.Close()
+	client := hs[1]
 	log.Lvl1("Sending request to service...")
-	if err := h2.Send(host.ServerIdentity, re); err != nil {
+	if err := client.Send(host.ServerIdentity, re); err != nil {
 		t.Fatal(err)
 	}
 	// wait for the link
@@ -238,9 +195,12 @@
 		return ds
 	})
 
-	defer DeleteNewService("DummyService")
-	host := NewLocalHost(2000)
-	defer host.Stop()
+	defer UnregisterService("DummyService")
+	local := NewLocalTest()
+	hs := local.GenHosts(2)
+	host := hs[0]
+	client := hs[1]
+	defer local.CloseAll()
 	// create the entityList and tree
 	el := NewRoster([]*network.ServerIdentity{host.ServerIdentity})
 	tree := el.GenerateBinaryTree()
@@ -255,10 +215,8 @@
 		Data:    b,
 	}
 	// fake a client
-	h2 := NewLocalHost(2010)
-	defer h2.Close()
 	log.Lvl1("Sending request to service...")
-	if err := h2.Send(host.ServerIdentity, re); err != nil {
+	if err := client.Send(host.ServerIdentity, re); err != nil {
 		t.Fatal(err)
 	}
 	// wait for the link from the
@@ -266,7 +224,7 @@
 
 	// Now RESEND the value so we instantiate using the SAME TREENODE
 	log.Lvl1("Sending request AGAIN to service...")
-	if err := h2.Send(host.ServerIdentity, re); err != nil {
+	if err := client.Send(host.ServerIdentity, re); err != nil {
 		t.Fatal(err)
 	}
 	// wait for the link from the
@@ -275,66 +233,6 @@
 	log.ErrFatal(UnregisterService("DummyService"))
 }
 
-<<<<<<< HEAD
-=======
-func TestServiceProtocolProcessMessage(t *testing.T) {
-	ds := &DummyService{
-		link: make(chan bool),
-	}
-	var count int
-	RegisterNewService("DummyService", func(c *Context, path string) Service {
-		if count == 0 {
-			count++
-			// the client does not need a Service
-			return &DummyService{link: make(chan bool)}
-		}
-		ds.c = c
-		ds.path = path
-		ds.Config = DummyConfig{
-			Send: true,
-		}
-		return ds
-	})
-	// fake a client
-	h2 := NewLocalHost()
-	defer h2.Close()
-
-	host := NewLocalHost()
-	host.ListenAndBind()
-	host.StartProcessMessages()
-	log.Lvl1("Host created and listening")
-	defer host.Close()
-	// create the entityList and tree
-	el := NewRoster([]*network.ServerIdentity{host.ServerIdentity})
-	tree := el.GenerateBinaryTree()
-	// give it to the service
-	ds.fakeTree = tree
-
-	// Send a request to the service
-	b, err := network.MarshalRegisteredType(&DummyMsg{10})
-	log.ErrFatal(err)
-	re := &ClientRequest{
-		Service: ServiceFactory.ServiceID("DummyService"),
-		Data:    b,
-	}
-	log.Lvl1("Client connecting to host")
-	if _, err := h2.Connect(host.ServerIdentity); err != nil {
-		t.Fatal(err)
-	}
-	log.Lvl1("Sending request to service...")
-	if err := h2.SendRaw(host.ServerIdentity, re); err != nil {
-		t.Fatal(err)
-	}
-	// wait for the link from the protocol
-	waitOrFatalValue(ds.link, true, t)
-
-	// now wait for the same link as the protocol should have sent a message to
-	// himself !
-	waitOrFatalValue(ds.link, true, t)
-	log.ErrFatal(UnregisterService("DummyService"))
-}
-
->>>>>>> 31ac2771
 // test for calling the NewProtocol method on a remote Service
 func TestServiceNewProtocol(t *testing.T) {
 	ds1 := &DummyService{
@@ -369,13 +267,13 @@
 		return localDs
 	})
 
-	defer DeleteNewService("DummyService")
-	host1 := NewLocalHost(2000)
+	defer UnregisterService("DummyService")
+	local := NewLocalTest()
+	defer local.CloseAll()
+	hs := local.GenHosts(3)
+	host1, host2, client := hs[0], hs[1], hs[2]
 	log.Lvl1("Host created and listening")
-	defer host1.Close()
-
-	host2 := NewLocalHost(2002)
-	defer host2.Close()
+
 	// create the entityList and tree
 	el := NewRoster([]*network.ServerIdentity{host1.ServerIdentity, host2.ServerIdentity})
 	tree := el.GenerateBinaryTree()
@@ -390,8 +288,6 @@
 		Data:    b,
 	}
 	// fake a client
-	client := NewLocalHost(2010)
-	defer client.Close()
 	log.Lvl1("Sending request to service...")
 	if err := client.Send(host1.ServerIdentity, re); err != nil {
 		t.Fatal(err)
@@ -426,17 +322,17 @@
 		c.RegisterProcessor(s, dummyMsgType)
 		return s
 	})
-
-	defer DeleteNewService("DummyService")
+	local := NewLocalTest()
+	defer local.CloseAll()
+	hs := local.GenHosts(2)
+	host1, host2 := hs[0], hs[1]
+
+	defer UnregisterService("DummyService")
 	// create two hosts
-	h2 := NewLocalHost(2001)
-	defer h2.Close()
-	h1 := NewLocalHost(2000)
-	defer h1.Close()
 	log.Lvl1("Host created and listening")
 	// create request
 	log.Lvl1("Sending request to service...")
-	assert.Nil(t, h2.Send(h1.ServerIdentity, &DummyMsg{10}))
+	assert.Nil(t, host2.Send(host1.ServerIdentity, &DummyMsg{10}))
 
 	// wait for the link from the Service on host 1
 	waitOrFatalValue(ds1.link, true, t)
