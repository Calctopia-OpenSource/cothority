package skipchain

import (
	"testing"

	"bytes"

	"strconv"

	"errors"
	"fmt"

	"github.com/dedis/cothority/log"
	"github.com/dedis/cothority/sda"
	"github.com/stretchr/testify/assert"
)

func TestMain(m *testing.M) {
<<<<<<< HEAD
	// Issue with skipchain service blocking. currently actively being resolved.
	// see https://github.com/dedis/cothority/pull/483
=======
	log.Info("Skipping all skipchain tests for now as it randomly fails on master. @ineiti is investigating.")
>>>>>>> 45c36d8e
	//log.MainTest(m)
}

func TestSkipBlock_Hash1(t *testing.T) {
	sbd1 := NewSkipBlock()
	sbd1.Data = []byte("1")
	sbd1.Height = 4
	h1 := sbd1.updateHash()
	assert.Equal(t, h1, sbd1.Hash)

	sbd2 := NewSkipBlock()
	sbd2.Data = []byte("2")
	sbd1.Height = 2
	h2 := sbd2.updateHash()
	assert.NotEqual(t, h1, h2)
}

func TestSkipBlock_Hash2(t *testing.T) {
	local := sda.NewLocalTest()
	hosts, el, _ := local.GenTree(2, false, false, false)
	defer local.CloseAll()
	sbd1 := NewSkipBlock()
	sbd1.Roster = el
	sbd1.Height = 1
	h1 := sbd1.updateHash()
	assert.Equal(t, h1, sbd1.Hash)

	sbd2 := NewSkipBlock()
	sbd2.Roster = local.GenRosterFromHost(hosts[0])
	sbd2.Height = 1
	h2 := sbd2.updateHash()
	assert.NotEqual(t, h1, h2)
}

func TestService_ProposeSkipBlock(t *testing.T) {
	// First create a roster to attach the data to it
	local := sda.NewLocalTest()
	defer local.CloseAll()
	_, el, service := makeHELS(local, 5)

	// Setting up root roster
	sbRoot := makeGenesisRoster(service, el)

	// send a ProposeBlock
	genesis := NewSkipBlock()
	genesis.Data = []byte("In the beginning God created the heaven and the earth.")
	genesis.MaximumHeight = 2
	genesis.BaseHeight = 2
	genesis.ParentBlockID = sbRoot.Hash
	genesis.Roster = sbRoot.Roster
	blockCount := 0
	psbrMsg, err := service.ProposeSkipBlock(nil, &ProposeSkipBlock{nil, genesis})
	assert.Nil(t, err)
	psbr := psbrMsg.(*ProposedSkipBlockReply)
	latest := psbr.Latest
	// verify creation of GenesisBlock:
	assert.Equal(t, blockCount, latest.Index)
	// the genesis block has a random back-link:
	assert.Equal(t, 1, len(latest.BackLinkIds))
	assert.NotEqual(t, 0, latest.BackLinkIds)

	next := NewSkipBlock()
	next.Data = []byte("And the earth was without form, and void; " +
		"and darkness was upon the face of the deep. " +
		"And the Spirit of God moved upon the face of the waters.")
	next.MaximumHeight = 2
	next.ParentBlockID = sbRoot.Hash
	next.Roster = sbRoot.Roster
	id := psbr.Latest.Hash
	psbrMsg, err = service.ProposeSkipBlock(nil, &ProposeSkipBlock{id, next})
	assert.Nil(t, err)
	psbr2 := psbrMsg.(*ProposedSkipBlockReply)
	log.Lvl2(psbr2)
	if psbr2 == nil {
		t.Fatal("Didn't get anything in return")
	}
	assert.NotNil(t, psbr2)
	assert.NotNil(t, psbr2.Latest)
	latest2 := psbr2.Latest
	// verify creation of GenesisBlock:
	blockCount++
	assert.Equal(t, blockCount, latest2.Index)
	assert.Equal(t, 1, len(latest2.BackLinkIds))
	assert.NotEqual(t, 0, latest2.BackLinkIds)

	// We've added 2 blocks, + root block = 3
	assert.Equal(t, 3, service.lenSkipBlocks())
}

func TestService_GetUpdateChain(t *testing.T) {
	// Create a small chain and test whether we can get from one element
	// of the chain to the last element with a valid slice of SkipBlocks
	local := sda.NewLocalTest()
	defer local.CloseAll()
	sbLength := 3
	_, el, s := makeHELS(local, sbLength)
	sbs := make([]*SkipBlock, sbLength)
	sbs[0] = makeGenesisRoster(s, el)
	// init skipchain
	for i := 1; i < sbLength; i++ {
		newSB := NewSkipBlock()
		newSB.Roster = el
		psbrMsg, err := s.ProposeSkipBlock(nil,
			&ProposeSkipBlock{sbs[i-1].Hash, newSB})
		assert.Nil(t, err)
		reply := psbrMsg.(*ProposedSkipBlockReply)
		sbs[i] = reply.Latest
	}

	for i := 0; i < sbLength; i++ {
		m, err := s.GetUpdateChain(nil, &GetUpdateChain{sbs[i].Hash})
		sbc := m.(*GetUpdateChainReply)
		log.ErrFatal(err)
		if !sbc.Update[0].Equal(sbs[i]) {
			t.Fatal("First hash is not from our SkipBlock")
		}
		if !sbc.Update[len(sbc.Update)-1].Equal(sbs[sbLength-1]) {
			log.Lvl2(sbc.Update[len(sbc.Update)-1].Hash)
			log.Lvl2(sbs[sbLength-1].Hash)
			t.Fatal("Last Hash is not equal to last SkipBlock for", i)
		}
		for up, sb1 := range sbc.Update {
			log.ErrFatal(sb1.VerifySignatures())
			if up < len(sbc.Update)-1 {
				sb2 := sbc.Update[up+1]
				h1 := sb1.Height
				h2 := sb2.Height
				log.Lvl2("sbc1.Height=", sb1.Height)
				log.Lvl2("sbc2.Height=", sb2.Height)
				// height := min(len(sb1.ForwardLink), h2)
				height := h1
				if h2 < height {
					height = h2
				}
				if !bytes.Equal(sb1.ForwardLink[height-1].Hash,
					sb2.Hash) {
					t.Fatal("Forward-pointer of", up,
						"is different of hash in", up+1)
				}
			}
		}
	}
}

func TestService_SetChildrenSkipBlock(t *testing.T) {
	// How many nodes in Root
	nodesRoot := 3

	local := sda.NewLocalTest()
	defer local.CloseAll()
	hosts, el, service := makeHELS(local, nodesRoot)

	// Setting up two chains and linking one to the other
	sbRoot := makeGenesisRoster(service, el)
	sbInter := makeGenesisRosterArgs(service, el, sbRoot.Hash, VerifyNone, 1, 1)
	scsb := &SetChildrenSkipBlock{sbRoot.Hash, sbInter.Hash}
	service.SetChildrenSkipBlock(nil, scsb)
	// Wait for block-propagation
	//time.Sleep(time.Millisecond * 100)
	// Verifying other nodes also got the updated chains
	// Check for the root-chain
	for i, h := range hosts {
		log.Lvl2(skipchainSID)
		s := local.Services[h.ServerIdentity.ID][skipchainSID].(*Service)
		m, err := s.GetUpdateChain(h.ServerIdentity, &GetUpdateChain{sbRoot.Hash})
		log.ErrFatal(err, "Failed in iteration="+strconv.Itoa(i)+":")
		sb := m.(*GetUpdateChainReply)
		log.Lvl2(s.Context)
		if len(sb.Update) != 1 {
			// we expect only the first block
			t.Fatal("There should be only 1 SkipBlock in the update")
		}
		link := sb.Update[0].ChildSL
		if !bytes.Equal(link.Hash, sbInter.Hash) {
			t.Fatal("The child-link doesn't point to our intermediate SkipBlock", i)
		}
		// We need to verify the signature on the child-link, too. This
		// has to be signed by the collective signature of sbRoot.
		if err = sbRoot.VerifySignatures(); err != nil {
			t.Fatal("Signature on child-link is not valid")
		}
	}

	// And check for the intermediate-chain to be updated
	for _, h := range hosts {
		s := local.Services[h.ServerIdentity.ID][skipchainSID].(*Service)

		m, err := s.GetUpdateChain(h.ServerIdentity, &GetUpdateChain{sbInter.Hash})
		sb := m.(*GetUpdateChainReply)

		log.ErrFatal(err)
		if len(sb.Update) != 1 {
			t.Fatal("There should be only 1 SkipBlock in the update")
		}
		if !bytes.Equal(sb.Update[0].ParentBlockID, sbRoot.Hash) {
			t.Fatal("The intermediate SkipBlock doesn't point to the root")
		}
		if err = sb.Update[0].VerifySignatures(); err != nil {
			t.Fatal("Signature of that SkipBlock doesn't fit")
		}
	}
}

func TestService_MultiLevel(t *testing.T) {
	local := sda.NewLocalTest()
	defer local.CloseAll()
	_, el, service := makeHELS(local, 3)

	for base := 1; base <= 3; base++ {
		for height := 1; height <= 3; height++ {
			if base == 1 && height > 1 {
				break
			}
			sbRoot := makeGenesisRosterArgs(service, el, nil, VerifyNone,
				base, height)
			latest := sbRoot
			log.Lvl1("Adding blocks for", base, height)
			for sbi := 1; sbi < 10; sbi++ {
				sb := NewSkipBlock()
				sb.Roster = el
				psbr, err := service.ProposeSkipBlock(nil,
					&ProposeSkipBlock{latest.Hash, sb})
				log.ErrFatal(err)
				latest = psbr.(*ProposedSkipBlockReply).Latest
			}

			log.ErrFatal(checkMLForwardBackward(service, sbRoot, base, height))
			log.ErrFatal(checkMLUpdate(service, sbRoot, latest, base, height))
		}
	}
	// Setting up two chains and linking one to the other
}

func checkMLForwardBackward(service *Service, root *SkipBlock, base, height int) error {
	genesis, ok := service.getSkipBlockByID(root.Hash)
	if !ok {
		return errors.New("Didn't find genesis-block in service")
	}
	if len(genesis.ForwardLink) != height {
		return errors.New("Genesis-block doesn't have forward-links of " +
			strconv.Itoa(height))
	}
	return nil
}

func checkMLUpdate(service *Service, root, latest *SkipBlock, base, height int) error {
	chain, err := service.GetUpdateChain(nil, &GetUpdateChain{root.Hash})
	if err != nil {
		return err
	}
	updates := chain.(*GetUpdateChainReply).Update
	genesis := updates[0]
	if len(genesis.ForwardLink) != height {
		return errors.New("Genesis-block doesn't have height " + strconv.Itoa(height))
	}
	if len(updates[1].BackLinkIds) != height {
		return errors.New("Second block doesn't have correct number of backlinks")
	}
	l := updates[len(updates)-1]
	if len(l.ForwardLink) != 0 {
		return errors.New("Last block still has forward-links")
	}
	if !l.Equal(latest) {
		return errors.New("Last block from update is not the same as last block")
	}
	if base > 1 && height > 1 && len(updates) == 10 {
		return fmt.Errorf("Shouldn't need 10 blocks with base %d and height %d",
			base, height)
	}
	return nil
}

func TestService_Verification(t *testing.T) {
	local := sda.NewLocalTest()
	defer local.CloseAll()
	sbLength := 4
	_, el, service := makeHELS(local, sbLength)
	elRoot := sda.NewRoster(el.List[0:3])
	sbRoot := makeGenesisRoster(service, elRoot)

	log.Lvl1("Creating non-conforming skipBlock")
	sb := NewSkipBlock()
	sb.Roster = el
	sb.MaximumHeight = 1
	sb.BaseHeight = 1
	sb.ParentBlockID = sbRoot.Hash
	sb.VerifierID = VerifyShard
	_, err := service.ProposeSkipBlock(nil,
		&ProposeSkipBlock{nil, sb})
	if err == nil {
		t.Fatal("Shouldn't accept a non-confoirming skipblock")
	}

	log.Lvl1("Creating skipblock with same Roster as root")
	sbInter := makeGenesisRosterArgs(service, elRoot, sbRoot.Hash, VerifyShard, 1, 1)
	log.Lvl1("Creating skipblock with sub-Roster from root")
	elSub := sda.NewRoster(el.List[0:2])
	sbInter = makeGenesisRosterArgs(service, elSub, sbRoot.Hash, VerifyShard, 1, 1)
	scsb := &SetChildrenSkipBlock{sbRoot.Hash, sbInter.Hash}
	service.SetChildrenSkipBlock(nil, scsb)
}

func TestCopy(t *testing.T) {
	// Test if copy is deep or only shallow
	b1 := NewBlockLink()
	b1.Signature = []byte{1}
	b2 := b1.Copy()
	b2.Signature = []byte{2}
	if bytes.Equal(b1.Signature, b2.Signature) {
		t.Fatal("They should not be equal")
	}

	sb1 := NewSkipBlock()
	sb1.ChildSL = NewBlockLink()
	sb2 := sb1.Copy()
	sb1.ChildSL.Signature = []byte{1}
	sb2.ChildSL.Signature = []byte{2}
	if bytes.Equal(sb1.ChildSL.Signature, sb2.ChildSL.Signature) {
		t.Fatal("They should not be equal")
	}
	sb1.Height = 10
	sb2.Height = 20
	if sb1.Height == sb2.Height {
		t.Fatal("Should not be equal")
	}
}

func TestService_SignBlock(t *testing.T) {
	// Testing whether we sign correctly the SkipBlocks
	local := sda.NewLocalTest()
	defer local.CloseAll()
	_, el, service := makeHELS(local, 3)

	sbRoot := makeGenesisRosterArgs(service, el, nil, VerifyNone, 1, 1)
	el2 := sda.NewRoster(el.List[0:2])
	sb := NewSkipBlock()
	sb.Roster = el2
	psbr, err := service.ProposeSkipBlock(nil,
		&ProposeSkipBlock{sbRoot.Hash, sb})
	log.ErrFatal(err)
	reply := psbr.(*ProposedSkipBlockReply)
	sbRoot = reply.Previous
	sbSecond := reply.Latest
	log.Lvl1("Verifying signatures")
	log.ErrFatal(sbRoot.VerifySignatures())
	log.ErrFatal(sbSecond.VerifySignatures())
}

func TestService_ProtocolVerification(t *testing.T) {
	// Testing whether we sign correctly the SkipBlocks
	local := sda.NewLocalTest()
	defer local.CloseAll()
	hosts, el, s1 := makeHELS(local, 3)
	s2 := local.Services[hosts[1].ServerIdentity.ID][skipchainSID].(*Service)
	s3 := local.Services[hosts[2].ServerIdentity.ID][skipchainSID].(*Service)
	services := []*Service{s1, s2, s3}

	sb := makeGenesisRosterArgs(s1, el, nil, VerifyNone, 1, 1)
	for i := 0; i < 3; i++ {
		sb = launchVerification(t, services, i, sb)
	}
}

func launchVerification(t *testing.T, services []*Service, n int, prev *SkipBlock) *SkipBlock {
	next := NewSkipBlock()
	next.Roster = prev.Roster
	for _, s := range services {
		s.testVerify = false
	}
	sb, err := services[n].ProposeSkipBlock(nil,
		&ProposeSkipBlock{prev.Hash, next})
	log.ErrFatal(err)
	for _, s := range services {
		if !s.testVerify {
			t.Fatal("Service", n, "didn't verify")
		}
	}
	return sb.(*ProposedSkipBlockReply).Latest
}

func TestService_ForwardSignature(t *testing.T) {
}

// makes a genesis Roster-block
func makeGenesisRosterArgs(s *Service, el *sda.Roster, parent SkipBlockID,
	vid VerifierID, base, height int) *SkipBlock {
	sb := NewSkipBlock()
	sb.Roster = el
	sb.MaximumHeight = height
	sb.BaseHeight = base
	sb.ParentBlockID = parent
	sb.VerifierID = vid
	psbrMsg, err := s.ProposeSkipBlock(nil,
		&ProposeSkipBlock{nil, sb})
	log.ErrFatal(err)
	psbr := psbrMsg.(*ProposedSkipBlockReply)
	return psbr.Latest
}

func makeGenesisRoster(s *Service, el *sda.Roster) *SkipBlock {
	return makeGenesisRosterArgs(s, el, nil, VerifyNone, 1, 1)
}

// Makes a Host, an Roster, and a service
func makeHELS(local *sda.LocalTest, nbr int) ([]*sda.Host, *sda.Roster, *Service) {
	hosts := local.GenLocalHosts(nbr, false, true)
	el := local.GenRosterFromHost(hosts...)
	return hosts, el, local.Services[hosts[0].ServerIdentity.ID][skipchainSID].(*Service)
}<|MERGE_RESOLUTION|>--- conflicted
+++ resolved
@@ -16,12 +16,9 @@
 )
 
 func TestMain(m *testing.M) {
-<<<<<<< HEAD
 	// Issue with skipchain service blocking. currently actively being resolved.
 	// see https://github.com/dedis/cothority/pull/483
-=======
 	log.Info("Skipping all skipchain tests for now as it randomly fails on master. @ineiti is investigating.")
->>>>>>> 45c36d8e
 	//log.MainTest(m)
 }
 
