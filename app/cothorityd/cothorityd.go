<<<<<<< HEAD
=======
/*
Cothorityd is the daemon that serves and participate in all kinds of
protocols defined in the cothority project.

You first need to setup the config file for the server by running
```
cothorityd setup
```

Then run the server using just
```
cothorityd
```

You can communicate with the daemon using some clients that are in
the cothority/app directory.At the time or writing only the Cosi client
is available.

# Running a simulation

Your best starting point is the simul/-directory where you can start different
protocols and test them on your local computer. After building, you can
start any protocol you like:
	cd simul
	go build
	./simul runfiles/test_cosi.toml
Once a simulation is done, you can look at the results in the test_data-directory:
	cat test_data/test_cosi.csv
To have a simple plot of the round-time, you need to have matplotlib installed
in version 1.5.1.
	matplotlib/plot.py test_data/test_cosi.csv
If plot.py complains about missing matplotlib-library, you can install it using
	sudo easy_install "matplotlib == 1.5.1"
at least on a Mac.

# Writing your own protocol

If you want to experiment with a protocol of your own, have a look at
the protocols-package-documentation.

# Deploying

Unfortunately it's not possible to deploy the Cothority as a stand-alon app.
Well, it is possible, but there is no way to start a protocol.
*/
>>>>>>> f83c9f73
package main

import (
	"bufio"
	"bytes"
	"errors"
	"fmt"
	"io/ioutil"
	"net"
	"net/http"
	"net/url"
	"os"
	"os/user"
	"path"
	"runtime"
	"strconv"
	"strings"

	c "github.com/dedis/cothority/lib/config"
	"github.com/dedis/cothority/lib/crypto"
	"github.com/dedis/cothority/lib/dbg"
	"github.com/dedis/cothority/lib/network"
	"gopkg.in/codegangsta/cli.v1"
	// Empty imports to have the init-functions called which should
	// register the protocol

	_ "github.com/dedis/cothority/protocols"
	_ "github.com/dedis/cothority/services"
	"github.com/dedis/crypto/config"
)

const BIN = "cothorityd"
const SERVER_CONFIG = "config.toml"
const GROUP_DEF = "group.toml"
const VERSION = "1.1"

const CONNECTION_CHECKER = "http://www.canyouseeme.org/"

/*
Cothority is a general node that can be used for all available protocols.
*/

// Main starts the host and will setup the protocol.
func main() {

	cliApp := cli.NewApp()
	cliApp.Name = "Cothorityd server"
	cliApp.Usage = "Serve a cothority"
	cliApp.Version = VERSION
	serverFlags := []cli.Flag{
		cli.StringFlag{
			Name:  "config, c",
			Value: getDefaultConfigFile(),
			Usage: "Configuration file of the server",
		},
		cli.IntFlag{
			Name:  "debug, d",
			Value: 1,
			Usage: "debug-level: 1 for terse, 5 for maximal",
		},
	}

	cliApp.Commands = []cli.Command{
		{
			Name:    "setup",
			Aliases: []string{"s"},
			Usage:   "Setup the configuration for the server (interactive)",
			Action: func(c *cli.Context) error {
				if c.String("config") != "" {
					stderrExit("[-] Configuration file option can't be used for the 'setup' command")
				}
				if c.String("debug") != "" {
					stderrExit("[-] Debug option can't be used for the 'setup' command")
				}
				interactiveConfig()
				return nil
			},
		},
		{
			Name:  "server",
			Usage: "Run the cothority server",
			Action: func(c *cli.Context) {
				runServer(c)
			},
			Flags: serverFlags,
		},
	}
	cliApp.Flags = serverFlags
	// default action
	cliApp.Action = func(c *cli.Context) error {
		runServer(c)
		return nil
	}

	cliApp.Run(os.Args)

}

func runServer(ctx *cli.Context) {
	// first check the options
	dbg.SetDebugVisible(ctx.Int("debug"))
	config := ctx.String("config")

	if _, err := os.Stat(config); os.IsNotExist(err) {
		dbg.Fatalf("[-] Configuration file does not exists. %s", config)
	}
	// Let's read the config
	_, host, err := c.ParseCothorityd(config)
	if err != nil {
		dbg.Fatal("Couldn't parse config:", err)
	}
	host.ListenAndBind()
	host.StartProcessMessages()
	host.WaitForClose()

}

// CreateCothoritydConfig will ask through the command line to create a Private / Public
// key, what is the listening address
func interactiveConfig() {
	fmt.Println("[+] Welcome ! Let's setup the configuration file for a cothority server...")

	fmt.Print("[*] We need to know on which [address:]PORT you want your server to listen to: ")
	reader := bufio.NewReader(os.Stdin)
	var str = readString(reader)
	// let's dissect the port / IP
	var hostStr string
	var ipProvided bool = true
	var portStr string
	var serverBinding string
	splitted := strings.Split(str, ":")

	// one element provided
	if len(splitted) == 1 {
		if _, err := strconv.Atoi(splitted[0]); err != nil {
			stderrExit("[-] You have to provide a port number at least!")
		}
		// ip
		ipProvided = false
		hostStr = "0.0.0.0"
		portStr = splitted[0]
	} else {
		hostStr = splitted[0]
		portStr = splitted[1]
	}

	// let's check if they are correct
	serverBinding = hostStr + ":" + portStr
	hostStr, portStr, err := net.SplitHostPort(serverBinding)
	if err != nil {
		stderrExit("[-] Invalid connection information for %s: %v", serverBinding, err)
	}
	if net.ParseIP(hostStr) == nil {
		stderrExit("[-] Invalid connection  information for %s", serverBinding)
	}

	fmt.Println("[+] We now need to get a reachable address for other cothority servers")
	fmt.Println("    and clients to contact you. This address will be put in a group definition")
	fmt.Println("    file that you can share and combine with others to form a Cothority roster.")

	var publicAddress string
	var failedPublic bool
	// if IP was not provided then let's get the public IP address
	if !ipProvided {
		resp, err := http.Get("http://myexternalip.com/raw")
		// cant get the public ip then ask the user for a reachable one
		if err != nil {
			stderr("[-] Could not get your public IP address")
			failedPublic = true
		} else {
			buff, err := ioutil.ReadAll(resp.Body)
			resp.Body.Close()
			if err != nil {
				stderr("[-] Could not parse your public IP address", err)
				failedPublic = true
			} else {
				publicAddress = strings.TrimSpace(string(buff)) + ":" + portStr
			}
		}
	} else {
		publicAddress = serverBinding
	}

	var reachableAddress string
	// Let's directly ask the user for a reachable address
	if failedPublic {
		reachableAddress = askReachableAddress(reader, portStr)
	} else {
		// try  to connect to ipfound:portgiven
		tryIp := publicAddress
		fmt.Println("[+] Check if the address", tryIp, " is reachable from Internet...")
		if err := tryConnect(tryIp); err != nil {
			stderr("[-] Could not connect to your public IP")
			reachableAddress = askReachableAddress(reader, portStr)
		} else {
			reachableAddress = tryIp
			fmt.Println("[+] Address", reachableAddress, " publicly available from Internet!")
		}
	}

	// create the keys
	fmt.Println("\n[+] Creation of the ed25519 private and public keys...")
	kp := config.NewKeyPair(network.Suite)
	privStr, err := crypto.SecretHex(network.Suite, kp.Secret)
	if err != nil {
		stderrExit("[-] Error formating private key to hexadecimal. Abort.")
	}

	pubStr, err := crypto.PubHex(network.Suite, kp.Public)
	if err != nil {
		stderrExit("[-] Could not parse public key. Abort.")
	}

	fmt.Println("[+] Private:\t", privStr)
	fmt.Println("[+] Public: \t", pubStr, "\n")

	var configDone bool
	var configFile string
	var defaultFile = getDefaultConfigFile()
	for !configDone {
		// get name of config file and write to config file
		fmt.Println("[*] Name of the config file [", defaultFile, "]. Type <Enter> to use the default: ")
		configFile = readString(reader)
		if configFile == "" {
			configFile = defaultFile
		}

		// check if the directory exists
		var dirName = path.Dir(configFile)
		if _, err := os.Stat(dirName); os.IsNotExist(err) {
			fmt.Println("[+] Creating inexistant directory configuration", dirName)
			if err = os.MkdirAll(dirName, 0744); err != nil {
				stderrExit("[-] Could not create directory configuration %s %v", dirName, err)
			}
		}
		// check if the file exists and ask for override
		if _, err := os.Stat(configFile); err == nil {
			fmt.Println("[*] Configuration file already exists. Override ? (y/n) : ")
			var answer = readString(reader)
			answer = strings.ToLower(answer)
			if answer == "y" {
				configDone = true
				continue
			} else if answer == "n" {
				// let's try again
				continue
			} else {
				stderrExit("[-] Could not interpret your response. Abort.")
			}
		}
		configDone = true
	}

	conf := &c.CothoritydConfig{
		Public:    pubStr,
		Private:   privStr,
		Addresses: []string{serverBinding},
	}
	if err = conf.Save(configFile); err != nil {
		stderrExit("[-] Unable to write the config to file:", err)
	}
	fmt.Println("[+] Sucess ! You can now use the cothority server with the config file", configFile)

	// group definition part
	var dirName = path.Dir(configFile)
	var groupFile = path.Join(dirName, GROUP_DEF)
	serverToml := c.NewServerToml(network.Suite, kp.Public, reachableAddress)
	groupToml := c.NewGroupToml(serverToml)

	if err := groupToml.Save(groupFile); err != nil {
		stderrExit("[-] Could not write your group file snippet: %v", err)
	}

	fmt.Println("[+] Saved a group definition snippet for your server at", groupFile)
	fmt.Println(groupToml.String() + "\n")

	fmt.Println("[+] We're done ! Have good time using cothority :)")
}

func stderr(format string, a ...interface{}) {
	fmt.Fprintf(os.Stderr, fmt.Sprintf(format, a...)+"\n")
}
func stderrExit(format string, a ...interface{}) {
	stderr(format, a...)
	os.Exit(1)
}

func getDefaultConfigFile() string {
	u, err := user.Current()
	// can't get the user dir, so fallback to currere ynt one
	if err != nil {
		fmt.Print("[-] Could not get your home's directory. Switching back to current dir.")
		if curr, err := os.Getwd(); err != nil {
			stderrExit("[-] Impossible to get the current directory. %v", err)
		} else {
			return path.Join(curr, SERVER_CONFIG)
		}
	}
	// let's try to stick to usual OS folders
	switch runtime.GOOS {
	case "darwin":
		return path.Join(u.HomeDir, "Library", BIN, SERVER_CONFIG)
	default:
		return path.Join(u.HomeDir, ".config", BIN, SERVER_CONFIG)
		// TODO WIndows ? FreeBSD ?
	}
}

func readString(reader *bufio.Reader) string {
	str, err := reader.ReadString('\n')
	if err != nil {
		stderrExit("[-] Could not read input.")
	}
	return strings.TrimSpace(str)
}

func askReachableAddress(reader *bufio.Reader, port string) string {
	fmt.Print("[+] Enter the IP address you would like others cothority servers and client to contact you: ")
	ipStr := readString(reader)

	splitted := strings.Split(ipStr, ":")
	if len(splitted) == 2 && splitted[1] != port {
		// if the client gave a port number, it must be the same
		stderrExit("[-] The port you gave is not the same as the one your server will be listening. Abort.")
	} else if len(splitted) == 2 && net.ParseIP(splitted[0]) == nil {
		// of if the IP address is wrong
		stderrExit("[-] Invalid IP:port address given (%s)", ipStr)
	} else if len(splitted) == 1 {
		// check if the ip is valid
		if net.ParseIP(ipStr) == nil {
			stderrExit("[-] Invalid IP address given (%s)", ipStr)
		}
		// add the port
		ipStr = ipStr + ":" + port
	}
	return ipStr
}

// Service used to get the port connection service
const WHATS_MY_IP = "http://www.whatsmyip.org/"

// tryConnect will bind to the ip address and ask a internet service to try to
// connect to it
func tryConnect(ip string) error {

	stopCh := make(chan bool, 1)
	// let's bind
	go func() {
		ln, err := net.Listen("tcp", ip)
		if err != nil {
			fmt.Println("[-] Trouble with binding to the address:", err)
			return
		}
		con, _ := ln.Accept()
		<-stopCh
		con.Close()
	}()
	defer func() { stopCh <- true }()

	_, port, err := net.SplitHostPort(ip)
	if err != nil {
		return err
	}
	values := url.Values{}
	values.Set("port", port)
	values.Set("timeout", "default")

	// ask the check
	url := WHATS_MY_IP + "port-scanner/scan.php"
	req, err := http.NewRequest("POST", url, bytes.NewBufferString(values.Encode()))
	if err != nil {
		return err
	}
	req.Header.Set("Host", "www.whatsmyip.org")
	req.Header.Set("Referer", "http://www.whatsmyip.org/port-scanner/")
	req.Header.Set("User-Agent", "Mozilla/5.0 (X11; Linux x86_64; rv:46.0) Gecko/20100101 Firefox/46.0")
	req.Header.Set("Accept", "*/*")
	req.Header.Set("Accept-Language", "en-US,en;q=0.5")
	req.Header.Set("Content-Type", "application/x-www-form-urlencoded; charset=UTF-8")
	req.Header.Set("X-Requested-With", "XMLHttpRequest")

	client := &http.Client{}
	resp, err := client.Do(req)
	if err != nil {
		return err
	}

	buffer, err := ioutil.ReadAll(resp.Body)
	if err != nil {
		return err
	}

	if !bytes.Contains(buffer, []byte("1")) {
		return errors.New("Address unrechable")
	}
	return nil
}<|MERGE_RESOLUTION|>--- conflicted
+++ resolved
@@ -1,51 +1,3 @@
-<<<<<<< HEAD
-=======
-/*
-Cothorityd is the daemon that serves and participate in all kinds of
-protocols defined in the cothority project.
-
-You first need to setup the config file for the server by running
-```
-cothorityd setup
-```
-
-Then run the server using just
-```
-cothorityd
-```
-
-You can communicate with the daemon using some clients that are in
-the cothority/app directory.At the time or writing only the Cosi client
-is available.
-
-# Running a simulation
-
-Your best starting point is the simul/-directory where you can start different
-protocols and test them on your local computer. After building, you can
-start any protocol you like:
-	cd simul
-	go build
-	./simul runfiles/test_cosi.toml
-Once a simulation is done, you can look at the results in the test_data-directory:
-	cat test_data/test_cosi.csv
-To have a simple plot of the round-time, you need to have matplotlib installed
-in version 1.5.1.
-	matplotlib/plot.py test_data/test_cosi.csv
-If plot.py complains about missing matplotlib-library, you can install it using
-	sudo easy_install "matplotlib == 1.5.1"
-at least on a Mac.
-
-# Writing your own protocol
-
-If you want to experiment with a protocol of your own, have a look at
-the protocols-package-documentation.
-
-# Deploying
-
-Unfortunately it's not possible to deploy the Cothority as a stand-alon app.
-Well, it is possible, but there is no way to start a protocol.
-*/
->>>>>>> f83c9f73
 package main
 
 import (
