--- conflicted
+++ resolved
@@ -21,21 +21,14 @@
 	dbg.MainTest(m)
 }
 
-<<<<<<< HEAD
-func TestBftCoSi(t *testing.T) {
-	const TestProtocolName = "DummyBFTCoSi"
-=======
 func TestThreshold(t *testing.T) {
 	const TestProtocolName = "DummyBFTCoSiThr"
->>>>>>> 71a7859a
 
 	// Register test protocol using BFTCoSi
 	sda.ProtocolRegisterName(TestProtocolName, func(n *sda.TreeNodeInstance) (sda.ProtocolInstance, error) {
 		return NewBFTCoSiProtocol(n, verify)
 	})
 
-<<<<<<< HEAD
-=======
 	local := sda.NewLocalTest()
 	defer local.CloseAll()
 	tests := []struct{ h, t int }{
@@ -69,7 +62,6 @@
 		return NewBFTCoSiProtocol(n, verify)
 	})
 
->>>>>>> 71a7859a
 	for i := 1; i <= 3; i++ {
 		dbg.Lvl1("Standard at", failCount)
 		runProtocol(t, TestProtocolName)
@@ -102,88 +94,6 @@
 		for failCount = 1; failCount <= 3; failCount++ {
 			dbg.Lvl1("FailMore at", failCount)
 			runProtocolOnce(t, n, TestProtocolName,
-<<<<<<< HEAD
-				failCount < n*2/3)
-		}
-	}
-}
-
-func TestCheckFailBit(t *testing.T) {
-	const TestProtocolName = "DummyBFTCoSiFailBit"
-
-	// Register test protocol using BFTCoSi
-	sda.ProtocolRegisterName(TestProtocolName, func(n *sda.TreeNodeInstance) (sda.ProtocolInstance, error) {
-		return NewBFTCoSiProtocol(n, verifyFailBit)
-	})
-
-	for _, n := range []int{2, 3, 4} {
-		for failCount = 0; failCount < 1<<uint(n); failCount++ {
-			dbg.Lvl1("FailBit at", failCount)
-			runProtocolOnce(t, n, TestProtocolName,
-				bitCount(failCount) < n*2/3)
-		}
-	}
-}
-
-func runProtocol(t *testing.T, name string) {
-	for _, nbrHosts := range []int{3, 13} {
-		runProtocolOnce(t, nbrHosts, name, true)
-	}
-}
-func runProtocolOnce(t *testing.T, nbrHosts int, name string, succeed bool) {
-	countMut.Lock()
-	veriCount = 0
-	countMut.Unlock()
-	dbg.Lvl2("Running BFTCoSi with", nbrHosts, "hosts")
-	local := sda.NewLocalTest()
-	defer local.CloseAll()
-	_, _, tree := local.GenBigTree(nbrHosts, nbrHosts, 2, true, true)
-	dbg.Lvl3("Tree is:", tree.Dump())
-
-	done := make(chan bool)
-	// create the message we want to sign for this round
-	msg := []byte("Hello BFTCoSi")
-
-	// Start the protocol
-	node, err := local.CreateProtocol(tree, name)
-	if err != nil {
-		t.Fatal("Couldn't create new node:", err)
-	}
-
-	// Register the function generating the protocol instance
-	var root *ProtocolBFTCoSi
-	root = node.(*ProtocolBFTCoSi)
-	root.Msg = msg
-	root.Data = []byte("1")
-	// function that will be called when protocol is finished by the root
-	root.RegisterOnDone(func() {
-		done <- true
-	})
-	go node.Start()
-	// are we done yet?
-	wait := time.Second * 3
-	select {
-	case <-done:
-		countMut.Lock()
-		assert.Equal(t, veriCount, nbrHosts,
-			"Each host should have called verification.")
-		// if assert fails we don't care for unlocking (t.Fail)
-		countMut.Unlock()
-		sig := root.Signature()
-		err := cosi.VerifyCosiSignatureWithException(root.Suite(),
-			root.AggregatedPublic, msg, sig.Sig, nil)
-		if succeed && err != nil {
-			t.Fatalf("%s Verification of the signature failed: %s - %+v", root.Name(), err.Error(), sig.Sig)
-		}
-		if !succeed && err == nil {
-			t.Fatal(root.Name(), "Shouldn't have succeeded for", nbrHosts, "hosts, but signed for count:", failCount)
-		}
-	case <-time.After(wait):
-		t.Fatal("Waited", wait, "sec for BFTCoSi to finish ...")
-	}
-}
-
-=======
 				failCount < (n+1)*2/3)
 		}
 	}
@@ -264,7 +174,6 @@
 	}
 }
 
->>>>>>> 71a7859a
 func verify(m []byte, d []byte) bool {
 	countMut.Lock()
 	veriCount++
@@ -314,45 +223,6 @@
 	return true
 }
 
-<<<<<<< HEAD
-func verifyFail(m []byte, d []byte) bool {
-	countMut.Lock()
-	defer countMut.Unlock()
-	veriCount++
-	if veriCount == failCount {
-		dbg.Lvl1("Failing for count==", failCount)
-		return false
-	}
-	dbg.Lvl1("Verification called", veriCount, "times")
-	dbg.Lvl1("Ignoring message:", string(m))
-	if len(d) != 1 {
-		dbg.Error("Didn't receive correct data")
-		return false
-	}
-	// everything is OK, always:
-	return true
-}
-
-func verifyFailMore(m []byte, d []byte) bool {
-	countMut.Lock()
-	defer countMut.Unlock()
-	veriCount++
-	if veriCount <= failCount {
-		dbg.Lvlf1("Failing for %d<=%d", veriCount, failCount)
-		return false
-	}
-	dbg.Lvl1("Verification called", veriCount, "times")
-	dbg.Lvl1("Ignoring message:", string(m))
-	if len(d) != 1 {
-		dbg.Error("Didn't receive correct data")
-		return false
-	}
-	// everything is OK, always:
-	return true
-}
-
-=======
->>>>>>> 71a7859a
 func bitCount(x int) int {
 	count := 0
 	for x != 0 {
