import { Message, util } from "protobufjs/light";
import shuffle from "shuffle-array";
import Log from "../log";
import { Roster } from "./proto";
import { BrowserWebSocketAdapter, WebSocketAdapter } from "./websocket-adapter";

let factory: (path: string) => WebSocketAdapter = (path: string) => new BrowserWebSocketAdapter(path);

/**
 * Set the websocket generator. The default one is compatible
 * with browsers and nodejs.
 * @param generator A function taking a path and creating a websocket adapter instance
 */
export function setFactory(generator: (path: string) => WebSocketAdapter): void {
    factory = generator;
}

/**
 * A connection allows to send a message to one or more distant peer
 */
export interface IConnection {
    /**
     * Send a message to the distant peer
     * @param message   Protobuf compatible message
     * @param reply     Protobuf type of the reply
     * @returns a promise resolving with the reply on success, rejecting otherwise
     */
    send<T extends Message>(message: Message, reply: typeof Message): Promise<T>;

    /**
     * Get the complete distant address
     * @returns the address as a string
     */
    getURL(): string;

    /**
     * Set the timeout value for new connections
     * @param value Timeout in milliseconds
     */
    setTimeout(value: number): void;
}

/**
 * Single peer connection
 */
export class WebSocketConnection implements IConnection {
<<<<<<< HEAD
    url: string;
=======
    private url: string;
>>>>>>> b03b6584
    private service: string;
    private timeout: number;

    /**
     * @param addr      Address of the distant peer
     * @param service   Name of the service to reach
     */
    constructor(addr: string, service: string) {
        this.url = addr;
        this.service = service;
        this.timeout = 30 * 1000; // 30s by default
    }

    /** @inheritdoc */
    getURL(): string {
        return this.url;
    }

    /** @inheritdoc */
    setTimeout(value: number): void {
        this.timeout = value;
    }

    /** @inheritdoc */
    async send<T extends Message>(message: Message, reply: typeof Message): Promise<T> {
        if (!message.$type) {
            return Promise.reject(new Error(`message "${message.constructor.name}" is not registered`));
        }

        if (!reply.$type) {
            return Promise.reject(new Error(`message "${reply}" is not registered`));
        }

        return new Promise((resolve, reject) => {
            const path = this.url + "/" + this.service + "/" + message.$type.name.replace(/.*\./, "");
            Log.lvl4(`Socket: new WebSocket(${path})`);
            const ws = factory(path);
            const bytes = Buffer.from(message.$type.encode(message).finish());

            const timer = setTimeout(() => ws.close(4000, "timeout"), this.timeout);

            ws.onOpen(() => {
                ws.send(bytes);
            });

            ws.onMessage((data: Buffer) => {
                clearTimeout(timer);
                const buf = Buffer.from(data);
                Log.lvl4("Getting message with length:", buf.length);

                try {
                    const ret = reply.decode(buf) as T;

                    resolve(ret);
                } catch (err) {
                    if (err instanceof util.ProtocolError) {
                        reject(err);
                    } else {
                        reject(
                            new Error(`Error when trying to decode the message "${reply.$type.name}": ${err.message}`),
                        );
                    }
                }

                ws.close(1000);
            });

            ws.onClose((code: number, reason: string) => {
                if (code !== 1000) {
                    Log.error("Got close:", code, reason);
                    reject(new Error(reason));
                }
            });

            ws.onError((err: Error) => {
                clearTimeout(timer);

                reject(new Error("error in websocket " + path + ": " + err));
            });
        });
    }
}

/**
 * Multi peer connection that tries all nodes one after another. It can send the command to more
 * than one node in parallel and return the first success if 'parallel' i > 1.
 */
export class RosterWSConnection {
<<<<<<< HEAD
    static parallel: number = 3;
    addresses: string[];
    addressNext: number;
    connections: WebSocketConnection[] = [];
=======
    private addresses: string[];
    private connectionsActive: WebSocketConnection[];
    private connectionsPool: WebSocketConnection[];
>>>>>>> b03b6584

    /**
     * @param r         The roster to use
     * @param service   The name of the service to reach
<<<<<<< HEAD
     */
    constructor(r: Roster, service: string) {
        this.addresses = r.list.map((conode) => conode.getWebSocketAddress());
        shuffle(this.addresses);
        this.addressNext = RosterWSConnection.parallel;
        if (this.addressNext > this.addresses.length) {
            this.addressNext = this.addresses.length;
        }
        for (let i = 0; i < this.addressNext; i++) {
            this.connections.push(new WebSocketConnection(this.addresses[i], service));
        }
=======
     * @param parallel how many nodes to contact in parallel
     */
    constructor(r: Roster, private service: string, parallel: number = 2) {
        if (parallel < 1) {
            throw new Error("parallel must be >= 1");
        }
        this.addresses = r.list.map((conode) => conode.getWebSocketAddress());
        shuffle(this.addresses);
        // Initialize the pool of connections
        this.connectionsPool = this.addresses.map((addr) => new WebSocketConnection(addr, service));
        // And take the first 'parallel' connections
        this.connectionsActive = this.connectionsPool.splice(0, parallel);
        // Upon failure of a connection, it is pushed to the end of the connectionsPool, and a
        // new connection is taken from the beginning of the connectionsPool.
>>>>>>> b03b6584
    }

    /**
     * Sends a message to conodes in parallel. As soon as one of the conodes returns
     * success, the message is returned. If a conode returns an error (or times out),
     * a next conode from this.addresses is contacted. If all conodes return an error,
     * the promise is rejected.
     *
     * @param message the message to send
     * @param reply the type of the message to return
     */
    async send<T extends Message>(message: Message, reply: typeof Message): Promise<T> {
        const errors: string[] = [];
<<<<<<< HEAD
        let rotate = this.addresses.length - this.connections.length;

        // Get the first reply - need to take care not to return a reject too soon, else
        // all other promises will be ignored.
        const d = new Date();
        const nodes = this.connections.map((conn) => conn.getURL()).join(" :: ");
        const ret = await Promise.race(this.connections.map((connection) => {
            return new Promise<T>(async (resolve, reject) => {
                do {
                    try {
                        const sub = await connection.send(message, reply);
=======
        let rotate = this.addresses.length - this.connectionsActive.length;

        // Get the first reply - need to take care not to return a reject too soon, else
        // all other promises will be ignored.
        // The promises that never 'resolve' or 'reject' will later be collected by GC:
        // https://stackoverflow.com/questions/36734900/what-happens-if-we-dont-resolve-or-reject-the-promise
        return Promise.race(this.connectionsActive.map((_, i) => {
            return new Promise<T>(async (resolve, reject) => {
                do {
                    try {
                        const sub = await this.connectionsActive[i].send(message, reply);
>>>>>>> b03b6584
                        // Signal to other connections that have an error that they don't need
                        // to retry.
                        rotate = -1;
                        resolve(sub as T);
                    } catch (e) {
                        errors.push(e);
                        if (errors.length === this.addresses.length) {
                            // It's the last connection that also threw an error, so let's quit
                            reject(errors);
                        }
                        rotate--;
                        if (rotate >= 0) {
<<<<<<< HEAD
                            // Only switch to next address if the other promises didn't exhaust all
                            // our addresses yet.
                            this.addressNext = (this.addressNext + 1) % this.addresses.length;
                            connection.url = this.addresses[this.addressNext];
=======
                            // Take the oldest connection that hasn't been used yet
                            this.connectionsPool.push(this.connectionsActive[i]);
                            this.connectionsActive[i] = this.connectionsPool.shift();
>>>>>>> b03b6584
                        }
                    }
                } while (rotate >= 0);
            });
        }));
<<<<<<< HEAD
        Log.lvl2(`Time for ${message.$type.name}: ${new Date().getTime() - d.getTime()}ms - nodes:`, nodes);
        return ret;
=======
>>>>>>> b03b6584
    }

    /**
     * To be conform with an IConnection
     */
    getURL(): string {
<<<<<<< HEAD
        return this.connections[0].url;
=======
        return this.connectionsActive[0].getURL();
>>>>>>> b03b6584
    }

    /**
     * To be conform with an IConnection - sets the timeout on all connections.
     */
    setTimeout(value: number) {
<<<<<<< HEAD
        this.connections.forEach((conn) => {
=======
        this.connectionsPool.forEach((conn) => {
            conn.setTimeout(value);
        });
        this.connectionsActive.forEach((conn) => {
>>>>>>> b03b6584
            conn.setTimeout(value);
        });
    }
}

/**
 * Single peer connection that reaches only the leader of the roster
 */
export class LeaderConnection extends WebSocketConnection {
    /**
     * @param roster    The roster to use
     * @param service   The name of the service
     */
    constructor(roster: Roster, service: string) {
        if (roster.list.length === 0) {
            throw new Error("Roster should have at least one node");
        }

        super(roster.list[0].address, service);
    }
}<|MERGE_RESOLUTION|>--- conflicted
+++ resolved
@@ -44,11 +44,7 @@
  * Single peer connection
  */
 export class WebSocketConnection implements IConnection {
-<<<<<<< HEAD
-    url: string;
-=======
     private url: string;
->>>>>>> b03b6584
     private service: string;
     private timeout: number;
 
@@ -137,33 +133,13 @@
  * than one node in parallel and return the first success if 'parallel' i > 1.
  */
 export class RosterWSConnection {
-<<<<<<< HEAD
-    static parallel: number = 3;
-    addresses: string[];
-    addressNext: number;
-    connections: WebSocketConnection[] = [];
-=======
     private addresses: string[];
     private connectionsActive: WebSocketConnection[];
     private connectionsPool: WebSocketConnection[];
->>>>>>> b03b6584
 
     /**
      * @param r         The roster to use
      * @param service   The name of the service to reach
-<<<<<<< HEAD
-     */
-    constructor(r: Roster, service: string) {
-        this.addresses = r.list.map((conode) => conode.getWebSocketAddress());
-        shuffle(this.addresses);
-        this.addressNext = RosterWSConnection.parallel;
-        if (this.addressNext > this.addresses.length) {
-            this.addressNext = this.addresses.length;
-        }
-        for (let i = 0; i < this.addressNext; i++) {
-            this.connections.push(new WebSocketConnection(this.addresses[i], service));
-        }
-=======
      * @param parallel how many nodes to contact in parallel
      */
     constructor(r: Roster, private service: string, parallel: number = 2) {
@@ -178,7 +154,6 @@
         this.connectionsActive = this.connectionsPool.splice(0, parallel);
         // Upon failure of a connection, it is pushed to the end of the connectionsPool, and a
         // new connection is taken from the beginning of the connectionsPool.
->>>>>>> b03b6584
     }
 
     /**
@@ -192,19 +167,6 @@
      */
     async send<T extends Message>(message: Message, reply: typeof Message): Promise<T> {
         const errors: string[] = [];
-<<<<<<< HEAD
-        let rotate = this.addresses.length - this.connections.length;
-
-        // Get the first reply - need to take care not to return a reject too soon, else
-        // all other promises will be ignored.
-        const d = new Date();
-        const nodes = this.connections.map((conn) => conn.getURL()).join(" :: ");
-        const ret = await Promise.race(this.connections.map((connection) => {
-            return new Promise<T>(async (resolve, reject) => {
-                do {
-                    try {
-                        const sub = await connection.send(message, reply);
-=======
         let rotate = this.addresses.length - this.connectionsActive.length;
 
         // Get the first reply - need to take care not to return a reject too soon, else
@@ -216,7 +178,6 @@
                 do {
                     try {
                         const sub = await this.connectionsActive[i].send(message, reply);
->>>>>>> b03b6584
                         // Signal to other connections that have an error that they don't need
                         // to retry.
                         rotate = -1;
@@ -229,51 +190,31 @@
                         }
                         rotate--;
                         if (rotate >= 0) {
-<<<<<<< HEAD
-                            // Only switch to next address if the other promises didn't exhaust all
-                            // our addresses yet.
-                            this.addressNext = (this.addressNext + 1) % this.addresses.length;
-                            connection.url = this.addresses[this.addressNext];
-=======
                             // Take the oldest connection that hasn't been used yet
                             this.connectionsPool.push(this.connectionsActive[i]);
                             this.connectionsActive[i] = this.connectionsPool.shift();
->>>>>>> b03b6584
                         }
                     }
                 } while (rotate >= 0);
             });
         }));
-<<<<<<< HEAD
-        Log.lvl2(`Time for ${message.$type.name}: ${new Date().getTime() - d.getTime()}ms - nodes:`, nodes);
-        return ret;
-=======
->>>>>>> b03b6584
     }
 
     /**
      * To be conform with an IConnection
      */
     getURL(): string {
-<<<<<<< HEAD
-        return this.connections[0].url;
-=======
         return this.connectionsActive[0].getURL();
->>>>>>> b03b6584
     }
 
     /**
      * To be conform with an IConnection - sets the timeout on all connections.
      */
     setTimeout(value: number) {
-<<<<<<< HEAD
-        this.connections.forEach((conn) => {
-=======
         this.connectionsPool.forEach((conn) => {
             conn.setTimeout(value);
         });
         this.connectionsActive.forEach((conn) => {
->>>>>>> b03b6584
             conn.setTimeout(value);
         });
     }
