--- conflicted
+++ resolved
@@ -45,16 +45,11 @@
     "prettier": "1.10.2",
     "uglify-es": "^3.3.10",
     "uglifyjs-webpack-plugin": "^1.1.8",
-<<<<<<< HEAD
     "webpack": "^3.11.0"
-  }
-=======
-    "webpack": "^3.10.0"
   },
   "files": [
 	"dist",
 	"doc",
 	"index.html"
   ]
->>>>>>> 4823976b
 }