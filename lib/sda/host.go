--- conflicted
+++ resolved
@@ -205,7 +205,6 @@
 		}
 	}
 
-<<<<<<< HEAD
 	dbg.Lvlf4("%s sends to %s msg: %+v", h.Entity.Addresses, e, msg)
 	var err error
 	if h.forceSendError != nil {
@@ -222,11 +221,6 @@
 			return err
 		}
 		return c.Send(context.TODO(), msg)
-=======
-	dbg.Lvlf4("%s sends to %s msg: %+v", e, h.Entity.Addresses, msg)
-	if err := c.Send(context.TODO(), msg); err != nil /*&& err != network.ErrClosed*/ {
-		dbg.Error("Couldn't send to", c.Entity().First(), ":", err)
->>>>>>> c1e0defe
 	}
 	dbg.Lvl4("Sent")
 	return nil
@@ -491,7 +485,13 @@
 	h.networkLock.Lock()
 	defer h.networkLock.Unlock()
 	id := c.Entity()
-<<<<<<< HEAD
+	_, oke := h.entities[id.ID]
+	_, okc := h.connections[id.ID]
+	if oke || okc {
+		// TODO - we should catch this in some way
+		dbg.Lvl3("Entity or Connection already registered", oke, okc)
+	}
+	h.entities[id.ID] = id
 	h.connections[id.ID] = c
 }
 
@@ -505,16 +505,6 @@
 		return
 	}
 	delete(h.connections, id)
-=======
-	_, oke := h.entities[id.ID]
-	_, okc := h.connections[id.ID]
-	if oke || okc {
-		// TODO - we should catch this in some way
-		dbg.Lvl3("Entity or Connection already registered", oke, okc)
-	}
-	h.entities[id.ID] = id
-	h.connections[id.ID] = c
->>>>>>> c1e0defe
 }
 
 // addPendingTreeMarshal adds a treeMarshal to the list.
