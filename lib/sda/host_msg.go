package sda

import (
	"errors"
	"github.com/dedis/cothority/lib/network"
<<<<<<< HEAD
	"github.com/satori/go.uuid"
=======
	. "github.com/satori/go.uuid"
>>>>>>> d4e43b24
)

// init registers all our message-types to the network-interface
func init() {
	network.RegisterProtocolType(SDADataMessage, SDAData{})
	network.RegisterProtocolType(RequestTreeMessage, RequestTree{})
	network.RegisterProtocolType(RequestIdentityListMessage, RequestIdentityList{})
	network.RegisterProtocolType(SendIdentityListMessage, IdentityList{})
}

// constants used for the message-types
const (
	SDADataMessage = iota + 10
	RequestTreeMessage
	RequestIdentityListMessage
	SendIdentityListMessage
	IdentityListUnknownMessage
	SendIdentityMessage = IdentityListType
	SendTreeMessage     = TreeMarshalType
)

// ProtocolInfo is to be embedded in every message that is made for a
// ProtocolInstance
type SDAData struct {
	// The ID of the protocol
	ProtoID uuid.UUID
	// The ID of the protocol instance - the counter
	InstanceID uuid.UUID

	// MsgType of the underlying data
	MsgType network.Type
	// The interface to the actual Data
	Msg network.ProtocolMessage
	// The actual data as binary blob
	MsgSlice []byte
}

// RequestTree is used to ask the parent for a given Tree
type RequestTree struct {
	// The treeID of the tree we want
	TreeID uuid.UUID
}

// RequestIdentityList is used to ask the parent for a given IdentityList
type RequestIdentityList struct {
	IdentityListID uuid.UUID
}

// In case the identity list is unknown
type IdentityListUnknown struct {
}

// SendIdentity is the first message we send on creation of a link
type SendIdentity struct {
	Name string
}

// IPType defines how incoming packets are handled
type IPType int

const (
	WaitForAll IPType = iota
	PassDirect
	Timeout
)

// NoSuchState indicates that the given state doesn't exist in the
// chosen ProtocolInstance
var NoSuchState error = errors.New("This state doesn't exist")<|MERGE_RESOLUTION|>--- conflicted
+++ resolved
@@ -3,11 +3,7 @@
 import (
 	"errors"
 	"github.com/dedis/cothority/lib/network"
-<<<<<<< HEAD
 	"github.com/satori/go.uuid"
-=======
-	. "github.com/satori/go.uuid"
->>>>>>> d4e43b24
 )
 
 // init registers all our message-types to the network-interface
@@ -29,7 +25,7 @@
 	SendTreeMessage     = TreeMarshalType
 )
 
-// ProtocolInfo is to be embedded in every message that is made for a
+// SDAData is to be embedded in every message that is made for a
 // ProtocolInstance
 type SDAData struct {
 	// The ID of the protocol
