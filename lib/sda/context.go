package sda

import "github.com/dedis/cothority/lib/network"

// Context is the interface that is given to a Service
type Context interface {
	NewTreeNodeInstance(*Tree, *TreeNode, string) *TreeNodeInstance
	RegisterProtocolInstance(ProtocolInstance) error
	SendRaw(*network.Entity, interface{}) error
	CreateProtocol(*Tree, string) (ProtocolInstance, error)
	CreateProtocolAuto(*Tree, string) (ProtocolInstance, error)
	Address() string
	Entity() *network.Entity
	GetID() ServiceID
}

// defaultContext is the implementation of the Context interface. It is
// instantiated for each Service.
type defaultContext struct {
	*Overlay
	*Host
	servID ServiceID
}

func newDefaultContext(h *Host, o *Overlay, servID ServiceID) *defaultContext {
	return &defaultContext{
		Overlay: o,
		Host:    h,
		servID:  servID,
	}
}

// NewTreeNodeInstance implements the Context interface method
func (dc *defaultContext) NewTreeNodeInstance(t *Tree, tn *TreeNode, protoName string) *TreeNodeInstance {
	return dc.Overlay.NewTreeNodeInstanceFromService(t, tn, ProtocolNameToID(protoName), dc.servID)
}

// SendRaw sends a message to the entity
func (dc *defaultContext) SendRaw(e *network.Entity, msg interface{}) error {
	return dc.Host.SendRaw(e, msg)
}

// Entity returns the entity the service uses
func (dc *defaultContext) Entity() *network.Entity {
	return dc.Host.Entity
}

<<<<<<< HEAD
// GetID returns the service-id
func (dc *defaultContext) GetID() ServiceID{
	return dc.servID
=======
func (dc *defaultContext) CreateProtocol(t *Tree, name string) (ProtocolInstance, error) {
	pi, err := dc.Overlay.CreateProtocolService(dc.servID, t, name)
	return pi, err
}

func (dc *defaultContext) CreateProtocolAuto(t *Tree, name string) (ProtocolInstance, error) {
	pi, err := dc.Overlay.CreateProtocol(t, name)
	return pi, err
>>>>>>> 894034fc
}<|MERGE_RESOLUTION|>--- conflicted
+++ resolved
@@ -45,18 +45,21 @@
 	return dc.Host.Entity
 }
 
-<<<<<<< HEAD
 // GetID returns the service-id
-func (dc *defaultContext) GetID() ServiceID{
+func (dc *defaultContext) GetID() ServiceID {
 	return dc.servID
-=======
+}
+
+// CreateProtocol makes a TreeNodeInstance from the root-node of the tree and
+// prepares for a 'name'-protocol. The ProtocolInstance has to be added later.
 func (dc *defaultContext) CreateProtocol(t *Tree, name string) (ProtocolInstance, error) {
 	pi, err := dc.Overlay.CreateProtocolService(dc.servID, t, name)
 	return pi, err
 }
 
+// CreateProtocolAuto is like CreateProtocol but doesn't bind a service to it,
+// so it will be handled automatically by the SDA.
 func (dc *defaultContext) CreateProtocolAuto(t *Tree, name string) (ProtocolInstance, error) {
 	pi, err := dc.Overlay.CreateProtocol(t, name)
 	return pi, err
->>>>>>> 894034fc
 }